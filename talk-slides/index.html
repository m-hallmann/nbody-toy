--- conflicted
+++ resolved
@@ -20,14 +20,8 @@
 
   <!-- Add your site or application content here -->
 
-<<<<<<< HEAD
-  <iframe src="experiments/nbody7e.html" class="stage" id="iframe"></iframe>
-
-  <section class="slide" data-src="experiments/nbody1.html">
-=======
 
   <section class="slide" data-src="experiments/nbody2.html">
->>>>>>> c0d4adbc
     <article>
       <h1>
         massive fail
